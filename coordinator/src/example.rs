--- conflicted
+++ resolved
@@ -28,33 +28,6 @@
       Self {}
     }
 
-<<<<<<< HEAD
-
-
-
-async fn record_borrowed_message_receipt(msg: &BorrowedMessage<'_>) {
-    // Simulate some work that must be done in the same order as messages are
-    // received; i.e., before truly parallel processing can begin.
-    info!("Message received: {}", msg.offset());
-}
-
-async fn record_owned_message_receipt(_msg: &OwnedMessage) {
-    // Like `record_borrowed_message_receipt`, but takes an `OwnedMessage`
-    // instead, as in a real-world use case  an `OwnedMessage` might be more
-    // convenient than a `BorrowedMessage`.
-    info!("Message received: {:?}", _msg.payload().unwrap());
-}
-
-// Emulates an expensive, synchronous computation.
-fn expensive_computation<'a>(msg: OwnedMessage) -> String {
-    info!("Starting expensive computation on message {}", msg.offset());
-    thread::sleep(Duration::from_millis(rand::random::<u64>() % 5000));
-    info!(
-        "Expensive computation completed on message {}",
-        msg.offset()
-    );
-    match msg.payload_view::<str>() {
-=======
     fn setup_logger(&self, log_thread: bool, rust_log: Option<&str>) {
       let output_format = move |formatter: &mut Formatter, record: &Record| {
         let thread_name = if log_thread {
@@ -102,7 +75,6 @@
       thread::sleep(Duration::from_millis(rand::random::<u64>() % 5000));
       info!("Expensive computation completed on message {}", msg.offset());
       match msg.payload_view::<str>() {
->>>>>>> 798ce22f
         Some(Ok(payload)) => format!("Payload len for {} is {}", payload, payload.len()),
         Some(Err(_)) => "Message payload is not a string".to_owned(),
         None => "No payload".to_owned(),
