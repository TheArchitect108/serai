use core::{ops::Deref, fmt::Debug};
use std::{
  io::{self, Read, Write},
  collections::HashMap,
};

use rand_core::{RngCore, CryptoRng, SeedableRng};
use rand_chacha::ChaCha20Rng;

use zeroize::{Zeroize, ZeroizeOnDrop, Zeroizing};

use transcript::Transcript;

use group::{ff::PrimeField, GroupEncoding};
use multiexp::BatchVerifier;

use crate::{
  curve::Curve,
  FrostError, ThresholdParams, ThresholdKeys, ThresholdView,
  algorithm::{WriteAddendum, Addendum, Algorithm},
  validate_map,
};

pub(crate) use crate::nonce::*;

/// Trait enabling writing preprocesses and signature shares.
pub trait Writable {
  fn write<W: Write>(&self, writer: &mut W) -> io::Result<()>;

  fn serialize(&self) -> Vec<u8> {
    let mut buf = vec![];
    self.write(&mut buf).unwrap();
    buf
  }
}

impl<T: Writable> Writable for Vec<T> {
  fn write<W: Write>(&self, writer: &mut W) -> io::Result<()> {
    for w in self {
      w.write(writer)?;
    }
    Ok(())
  }
}

/// Pairing of an Algorithm with a ThresholdKeys instance and this specific signing set.
#[derive(Clone, Zeroize)]
pub struct Params<C: Curve, A: Algorithm<C>> {
  #[zeroize(skip)]
  algorithm: A,
  keys: ThresholdKeys<C>,
}

impl<C: Curve, A: Algorithm<C>> Params<C, A> {
  pub fn new(algorithm: A, keys: ThresholdKeys<C>) -> Result<Params<C, A>, FrostError> {
    Ok(Params { algorithm, keys })
  }

  pub fn multisig_params(&self) -> ThresholdParams {
    self.keys.params()
  }
}

/// Preprocess for an instance of the FROST signing protocol.
#[derive(Clone, PartialEq, Eq)]
pub struct Preprocess<C: Curve, A: Addendum> {
  pub(crate) commitments: Commitments<C>,
  pub addendum: A,
}

impl<C: Curve, A: Addendum> Writable for Preprocess<C, A> {
  fn write<W: Write>(&self, writer: &mut W) -> io::Result<()> {
    self.commitments.write(writer)?;
    self.addendum.write(writer)
  }
}

/// A cached preprocess. A preprocess MUST only be used once. Reuse will enable third-party
/// recovery of your private key share. Additionally, this MUST be handled with the same security
/// as your private key share, as knowledge of it also enables recovery.
#[derive(Zeroize, ZeroizeOnDrop)]
pub struct CachedPreprocess(pub [u8; 32]);

/// Trait for the initial state machine of a two-round signing protocol.
pub trait PreprocessMachine {
  /// Preprocess message for this machine.
  type Preprocess: Clone + PartialEq + Writable;
  /// Signature produced by this machine.
  type Signature: Clone + PartialEq + Debug;
  /// SignMachine this PreprocessMachine turns into.
  type SignMachine: SignMachine<Self::Signature, Preprocess = Self::Preprocess>;

  /// Perform the preprocessing round required in order to sign.
  /// Returns a preprocess message to be broadcast to all participants, over an authenticated
  /// channel.
  fn preprocess<R: RngCore + CryptoRng>(self, rng: &mut R)
    -> (Self::SignMachine, Self::Preprocess);
}

/// State machine which manages signing for an arbitrary signature algorithm.
pub struct AlgorithmMachine<C: Curve, A: Algorithm<C>> {
  params: Params<C, A>,
}

impl<C: Curve, A: Algorithm<C>> AlgorithmMachine<C, A> {
  /// Creates a new machine to generate a signature with the specified keys.
  pub fn new(algorithm: A, keys: ThresholdKeys<C>) -> Result<AlgorithmMachine<C, A>, FrostError> {
    Ok(AlgorithmMachine { params: Params::new(algorithm, keys)? })
  }

  fn seeded_preprocess(
    self,
    seed: Zeroizing<CachedPreprocess>,
  ) -> (AlgorithmSignMachine<C, A>, Preprocess<C, A::Addendum>) {
    let mut params = self.params;

    let mut rng = ChaCha20Rng::from_seed(seed.0);
    // Get a challenge to the existing transcript for use when proving for the commitments
    let commitments_challenge = params.algorithm.transcript().challenge(b"commitments");
    let (nonces, commitments) = Commitments::new::<_, A::Transcript>(
      &mut rng,
      params.keys.secret_share(),
      &params.algorithm.nonces(),
      commitments_challenge.as_ref(),
    );
    let addendum = params.algorithm.preprocess_addendum(&mut rng, &params.keys);

    let preprocess = Preprocess { commitments, addendum };

    // Also obtain entropy to randomly sort the included participants if we need to identify blame
    let mut blame_entropy = [0; 32];
    rng.fill_bytes(&mut blame_entropy);
    (
      AlgorithmSignMachine {
        params,
        seed,
        commitments_challenge,
        nonces,
        preprocess: preprocess.clone(),
        blame_entropy,
      },
      preprocess,
    )
  }

  #[cfg(any(test, feature = "tests"))]
  pub(crate) fn unsafe_override_preprocess(
    mut self,
    nonces: Vec<Nonce<C>>,
    preprocess: Preprocess<C, A::Addendum>,
  ) -> AlgorithmSignMachine<C, A> {
    AlgorithmSignMachine {
      commitments_challenge: self.params.algorithm.transcript().challenge(b"commitments"),

      params: self.params,
      seed: Zeroizing::new(CachedPreprocess([0; 32])),

      nonces,
      preprocess,
      // Uses 0s since this is just used to protect against a malicious participant from
      // deliberately increasing the amount of time needed to identify them (and is accordingly
      // not necessary to function)
      blame_entropy: [0; 32],
    }
  }
}

impl<C: Curve, A: Algorithm<C>> PreprocessMachine for AlgorithmMachine<C, A> {
  type Preprocess = Preprocess<C, A::Addendum>;
  type Signature = A::Signature;
  type SignMachine = AlgorithmSignMachine<C, A>;

  fn preprocess<R: RngCore + CryptoRng>(
    self,
    rng: &mut R,
  ) -> (Self::SignMachine, Preprocess<C, A::Addendum>) {
<<<<<<< HEAD
    // 1. Generate the commitments to the nonces.
    let mut params = self.params;

    let (nonces, commitments) = Commitments::new::<_, A::Transcript>(
      &mut *rng,
      params.view().secret_share(),
      &params.algorithm.nonces(),
    );

    // 2. Generate the preprocessing addendum.
    let addendum = params.algorithm.preprocess_addendum(rng, &params.view);

    // 3. Generate the preprocessing object.
    let preprocess = Preprocess { commitments, addendum };

    // 4. Generate the sign machine and return it.
    (
      AlgorithmSignMachine {
        params,
        nonces,
        preprocess: preprocess.clone(),
      },
      preprocess,
    )
=======
    let mut seed = Zeroizing::new(CachedPreprocess([0; 32]));
    rng.fill_bytes(seed.0.as_mut());
    self.seeded_preprocess(seed)
>>>>>>> e6bf3a47
  }
}

/// Share of a signature produced via FROST.
#[derive(Clone, PartialEq, Eq)]
pub struct SignatureShare<C: Curve>(C::F);
impl<C: Curve> Writable for SignatureShare<C> {
  fn write<W: Write>(&self, writer: &mut W) -> io::Result<()> {
    writer.write_all(self.0.to_repr().as_ref())
  }
}

/// Trait for the second machine of a two-round signing protocol.
pub trait SignMachine<S>: Sized {
  /// Params used to instantiate this machine which can be used to rebuild from a cache.
  type Params: Clone;
  /// Keys used for signing operations.
  type Keys;
  /// Preprocess message for this machine.
  type Preprocess: Clone + PartialEq + Writable;
  /// SignatureShare message for this machine.
  type SignatureShare: Clone + PartialEq + Writable;
  /// SignatureMachine this SignMachine turns into.
  type SignatureMachine: SignatureMachine<S, SignatureShare = Self::SignatureShare>;

  /// Cache this preprocess for usage later. This cached preprocess MUST only be used once. Reuse
  /// of it enables recovery of your private key share. Third-party recovery of a cached preprocess
  /// also enables recovery of your private key share, so this MUST be treated with the same
  /// security as your private key share.
  fn cache(self) -> Zeroizing<CachedPreprocess>;

  /// Create a sign machine from a cached preprocess. After this, the preprocess should be fully
  /// deleted, as it must never be reused. It is
  fn from_cache(
    params: Self::Params,
    keys: Self::Keys,
    cache: Zeroizing<CachedPreprocess>,
  ) -> Result<Self, FrostError>;

  /// Read a Preprocess message. Despite taking self, this does not save the preprocess.
  /// It must be externally cached and passed into sign.
  fn read_preprocess<R: Read>(&self, reader: &mut R) -> io::Result<Self::Preprocess>;

  /// Sign a message.
  /// Takes in the participants' preprocess messages. Returns the signature share to be broadcast
  /// to all participants, over an authenticated channel. The parties who participate here will
  /// become the signing set for this session.
  fn sign(
    self,
    commitments: HashMap<u16, Self::Preprocess>,
    msg: &[u8],
  ) -> Result<(Self::SignatureMachine, Self::SignatureShare), FrostError>;
}

/// Next step of the state machine for the signing process.
#[derive(Zeroize)]
pub struct AlgorithmSignMachine<C: Curve, A: Algorithm<C>> {
  params: Params<C, A>,
  seed: Zeroizing<CachedPreprocess>,

  commitments_challenge: <A::Transcript as Transcript>::Challenge,
  pub(crate) nonces: Vec<Nonce<C>>,
  #[zeroize(skip)]
  pub(crate) preprocess: Preprocess<C, A::Addendum>,
  pub(crate) blame_entropy: [u8; 32],
}

impl<C: Curve, A: Algorithm<C>> SignMachine<A::Signature> for AlgorithmSignMachine<C, A> {
  type Params = A;
  type Keys = ThresholdKeys<C>;
  type Preprocess = Preprocess<C, A::Addendum>;
  type SignatureShare = SignatureShare<C>;
  type SignatureMachine = AlgorithmSignatureMachine<C, A>;

  fn cache(self) -> Zeroizing<CachedPreprocess> {
    self.seed
  }

  fn from_cache(
    algorithm: A,
    keys: ThresholdKeys<C>,
    cache: Zeroizing<CachedPreprocess>,
  ) -> Result<Self, FrostError> {
    let (machine, _) = AlgorithmMachine::new(algorithm, keys)?.seeded_preprocess(cache);
    Ok(machine)
  }

  fn read_preprocess<R: Read>(&self, reader: &mut R) -> io::Result<Self::Preprocess> {
    Ok(Preprocess {
      commitments: Commitments::read::<_, A::Transcript>(
        reader,
        &self.params.algorithm.nonces(),
        self.commitments_challenge.as_ref(),
      )?,
      addendum: self.params.algorithm.read_addendum(reader)?,
    })
  }

  fn sign(
    mut self,
    mut preprocesses: HashMap<u16, Preprocess<C, A::Addendum>>,
    msg: &[u8],
  ) -> Result<(Self::SignatureMachine, SignatureShare<C>), FrostError> {
    let multisig_params = self.params.multisig_params();

    let mut included = Vec::with_capacity(preprocesses.len() + 1);
    included.push(multisig_params.i());
    for l in preprocesses.keys() {
      included.push(*l);
    }
    included.sort_unstable();

    // Included < threshold
    if included.len() < usize::from(multisig_params.t()) {
      Err(FrostError::InvalidSigningSet("not enough signers"))?;
    }
    // Invalid index
    if included[0] == 0 {
      Err(FrostError::InvalidParticipantIndex(included[0], multisig_params.n()))?;
    }
    // OOB index
    if included[included.len() - 1] > multisig_params.n() {
      Err(FrostError::InvalidParticipantIndex(included[included.len() - 1], multisig_params.n()))?;
    }
    // Same signer included multiple times
    for i in 0 .. (included.len() - 1) {
      if included[i] == included[i + 1] {
        Err(FrostError::DuplicatedIndex(included[i]))?;
      }
    }

    let view = self.params.keys.view(&included).unwrap();
    validate_map(&preprocesses, &included, multisig_params.i())?;

    {
      // Domain separate FROST
      self.params.algorithm.transcript().domain_separate(b"FROST");
    }

    let nonces = self.params.algorithm.nonces();
    #[allow(non_snake_case)]
    let mut B = BindingFactor(HashMap::<u16, _>::with_capacity(included.len()));
    {
      // Parse the preprocesses
      for l in &included {
        {
          self
            .params
            .algorithm
            .transcript()
            .append_message(b"participant", C::F::from(u64::from(*l)).to_repr());
        }

        if *l == self.params.keys.params().i() {
          let commitments = self.preprocess.commitments.clone();
          commitments.transcript(self.params.algorithm.transcript());

          let addendum = self.preprocess.addendum.clone();
          {
            let mut buf = vec![];
            addendum.write(&mut buf).unwrap();
            self.params.algorithm.transcript().append_message(b"addendum", buf);
          }

          B.insert(*l, commitments);
          self.params.algorithm.process_addendum(&view, *l, addendum)?;
        } else {
          let preprocess = preprocesses.remove(l).unwrap();
          preprocess.commitments.transcript(self.params.algorithm.transcript());
          {
            let mut buf = vec![];
            preprocess.addendum.write(&mut buf).unwrap();
            self.params.algorithm.transcript().append_message(b"addendum", buf);
          }

          B.insert(*l, preprocess.commitments);
          self.params.algorithm.process_addendum(&view, *l, preprocess.addendum)?;
        }
      }

      // Re-format into the FROST-expected rho transcript
      let mut rho_transcript = A::Transcript::new(b"FROST_rho");
      rho_transcript.append_message(b"message", C::hash_msg(msg));
      rho_transcript.append_message(
        b"preprocesses",
        &C::hash_commitments(
          self.params.algorithm.transcript().challenge(b"preprocesses").as_ref(),
        ),
      );

      // Include the offset, if one exists
      // While this isn't part of the FROST-expected rho transcript, the offset being here
      // coincides with another specification (despite the transcript format still being distinct)
      if let Some(offset) = self.params.keys.current_offset() {
        // Transcript as a point
        // Under a coordinated model, the coordinater can be the only party to know the discrete
        // log of the offset. This removes the ability for any signer to provide the discrete log,
        // proving a key is related to another, slightly increasing security
        // While further code edits would still be required for such a model (having the offset
        // communicated as a point along with only a single party applying the offset), this means
        // it wouldn't require a transcript change as well
        rho_transcript.append_message(b"offset", (C::generator() * offset).to_bytes());
      }

      // Generate the per-signer binding factors
      B.calculate_binding_factors(&mut rho_transcript);

      // Merge the rho transcript back into the global one to ensure its advanced, while
      // simultaneously committing to everything
      self
        .params
        .algorithm
        .transcript()
        .append_message(b"rho_transcript", rho_transcript.challenge(b"merge"));
    }

    #[allow(non_snake_case)]
    let Rs = B.nonces(&nonces);

    let our_binding_factors = B.binding_factors(multisig_params.i());
    let nonces = self
      .nonces
      .drain(..)
      .enumerate()
      .map(|(n, nonces)| {
        let [base, mut actual] = nonces.0;
        *actual *= our_binding_factors[n];
        *actual += base.deref();
        actual
      })
      .collect::<Vec<_>>();

    let share = self.params.algorithm.sign_share(&view, &Rs, nonces, msg);

    Ok((
      AlgorithmSignatureMachine {
        params: self.params.clone(),
        view,
        B,
        Rs,
        share,
        blame_entropy: self.blame_entropy,
      },
      SignatureShare(share),
    ))
  }
}

/// Trait for the final machine of a two-round signing protocol.
pub trait SignatureMachine<S> {
  /// SignatureShare message for this machine.
  type SignatureShare: Clone + PartialEq + Writable;

  /// Read a Signature Share message.
  fn read_share<R: Read>(&self, reader: &mut R) -> io::Result<Self::SignatureShare>;

  /// Complete signing.
  /// Takes in everyone elses' shares. Returns the signature.
  fn complete(self, shares: HashMap<u16, Self::SignatureShare>) -> Result<S, FrostError>;
}

/// Final step of the state machine for the signing process.
#[allow(non_snake_case)]
pub struct AlgorithmSignatureMachine<C: Curve, A: Algorithm<C>> {
  params: Params<C, A>,
  view: ThresholdView<C>,
  B: BindingFactor<C>,
  Rs: Vec<Vec<C::G>>,
  share: C::F,
  blame_entropy: [u8; 32],
}

impl<C: Curve, A: Algorithm<C>> SignatureMachine<A::Signature> for AlgorithmSignatureMachine<C, A> {
  type SignatureShare = SignatureShare<C>;

  fn read_share<R: Read>(&self, reader: &mut R) -> io::Result<SignatureShare<C>> {
    Ok(SignatureShare(C::read_F(reader)?))
  }

  fn complete(
    self,
    mut shares: HashMap<u16, SignatureShare<C>>,
  ) -> Result<A::Signature, FrostError> {
    let params = self.params.multisig_params();
    validate_map(&shares, self.view.included(), params.i())?;

    let mut responses = HashMap::new();
    responses.insert(params.i(), self.share);
    let mut sum = self.share;
    for (l, share) in shares.drain() {
      responses.insert(l, share.0);
      sum += share.0;
    }

    // Perform signature validation instead of individual share validation
    // For the success route, which should be much more frequent, this should be faster
    // It also acts as an integrity check of this library's signing function
    if let Some(sig) = self.params.algorithm.verify(self.view.group_key(), &self.Rs, sum) {
      return Ok(sig);
    }

    // We could remove blame_entropy by taking in an RNG here
    // Considering we don't need any RNG for a valid signature, and we only use the RNG here for
    // performance reasons, it doesn't feel worthwhile to include as an argument to every
    // implementor of the trait
    let mut rng = ChaCha20Rng::from_seed(self.blame_entropy);
    let mut batch = BatchVerifier::new(self.view.included().len());
    for l in self.view.included() {
      if let Ok(statements) = self.params.algorithm.verify_share(
        self.view.verification_share(*l),
        &self.B.bound(*l),
        responses[l],
      ) {
        batch.queue(&mut rng, *l, statements);
      } else {
        Err(FrostError::InvalidShare(*l))?;
      }
    }

    if let Err(l) = batch.verify_vartime_with_vartime_blame() {
      Err(FrostError::InvalidShare(l))?;
    }

    // If everyone has a valid share, and there were enough participants, this should've worked
    Err(FrostError::InternalError("everyone had a valid share yet the signature was still invalid"))
  }
}<|MERGE_RESOLUTION|>--- conflicted
+++ resolved
@@ -174,36 +174,9 @@
     self,
     rng: &mut R,
   ) -> (Self::SignMachine, Preprocess<C, A::Addendum>) {
-<<<<<<< HEAD
-    // 1. Generate the commitments to the nonces.
-    let mut params = self.params;
-
-    let (nonces, commitments) = Commitments::new::<_, A::Transcript>(
-      &mut *rng,
-      params.view().secret_share(),
-      &params.algorithm.nonces(),
-    );
-
-    // 2. Generate the preprocessing addendum.
-    let addendum = params.algorithm.preprocess_addendum(rng, &params.view);
-
-    // 3. Generate the preprocessing object.
-    let preprocess = Preprocess { commitments, addendum };
-
-    // 4. Generate the sign machine and return it.
-    (
-      AlgorithmSignMachine {
-        params,
-        nonces,
-        preprocess: preprocess.clone(),
-      },
-      preprocess,
-    )
-=======
     let mut seed = Zeroizing::new(CachedPreprocess([0; 32]));
     rng.fill_bytes(seed.0.as_mut());
     self.seeded_preprocess(seed)
->>>>>>> e6bf3a47
   }
 }
 
