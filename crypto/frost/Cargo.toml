--- conflicted
+++ resolved
@@ -16,12 +16,8 @@
 
 sha2 = { version = "0.10", optional = true }
 
-<<<<<<< HEAD
-transcript = { path = "../transcript" }
-=======
 ff = "0.12"
 group = "0.12"
->>>>>>> 5eb61f3a
 
 elliptic-curve = { version = "0.12", features = ["hash2curve"], optional = true }
 p256 = { version = "0.11", features = ["arithmetic", "bits", "hash2curve"], optional = true }
