[package]
name = "serai-processor"
version = "0.1.0"
description = "Multichain processor premised on canonicity to reach distributed consensus automatically"
license = "AGPL-3.0-only"
repository = "https://github.com/serai-dex/serai/tree/develop/processor"
authors = ["Luke Parker <lukeparker5132@gmail.com>"]
keywords = []
edition = "2021"
publish = false

[[bin]]
name = "serai-processor"

[package.metadata.docs.rs]
all-features = true
rustdoc-args = ["--cfg", "docsrs"]

[dependencies]
# Macros
async-trait = "0.1"
thiserror = "1"
rand_core = "0.6"
chrono = "0.4.0"
clap = "2.18.0"
log = "0.4.8"
futures-executor = { version = "0.3.0", optional = true }
futures-util = { version = "0.3.0", default-features = false }
calloop = "0.10.1"
libp2p = "0.48.0"
timer = "0.2.0"
libc = "0.2.134"
config = "0.13.1"
warp = "0.2"
async-std = { version = "1.9.0", features = ["attributes"] }
backoff = "0.1.5"
serde = { version = "1.0", features = ["derive"] }
serde_json = "1.0"

# Cryptography
group = "0.12"
<<<<<<< HEAD
zeroize = { version = "1.5", features = ["zeroize_derive"] }
zalloc = { path = "../common/zalloc" }

=======
>>>>>>> 19664967
curve25519-dalek = { version = "3", features = ["std"] }
dalek-ff-group = { path = "../crypto/dalek-ff-group" }

transcript = { package = "flexible-transcript", path = "../crypto/transcript" }
frost = { package = "modular-frost", path = "../crypto/frost", features = ["ed25519"] }

# Monero
monero-serai = { path = "../coins/monero", features = ["multisig"] }

hex = "0.4"
message-box = { path = "../common/message-box" }
rdkafka = "0.28.0"

env_logger = "0.9.0"
rand = "0.3.15"
regex = "1.1.6"
smol = "1.2.4"
tokio = { version = "1", features = ["full"] }
env_perm = "0.1.3"

[dev-dependencies]
rand_core = "0.6"

<<<<<<< HEAD
=======
hex = "0.4"
serde = { version = "1", features = ["derive"] }
serde_json = "1.0"

>>>>>>> 19664967
futures = "0.3"
tokio-test = "*"

frost = { package = "modular-frost", path = "../crypto/frost", features = ["ed25519", "tests"] }<|MERGE_RESOLUTION|>--- conflicted
+++ resolved
@@ -39,12 +39,9 @@
 
 # Cryptography
 group = "0.12"
-<<<<<<< HEAD
 zeroize = { version = "1.5", features = ["zeroize_derive"] }
 zalloc = { path = "../common/zalloc" }
 
-=======
->>>>>>> 19664967
 curve25519-dalek = { version = "3", features = ["std"] }
 dalek-ff-group = { path = "../crypto/dalek-ff-group" }
 
@@ -68,13 +65,10 @@
 [dev-dependencies]
 rand_core = "0.6"
 
-<<<<<<< HEAD
-=======
 hex = "0.4"
 serde = { version = "1", features = ["derive"] }
 serde_json = "1.0"
 
->>>>>>> 19664967
 futures = "0.3"
 tokio-test = "*"
 
