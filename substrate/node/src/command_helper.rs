--- conflicted
+++ resolved
@@ -67,13 +67,8 @@
 
   UncheckedExtrinsic::new_signed(
     call.clone(),
-<<<<<<< HEAD
-    sp_runtime::MultiAddress::Id(sender.public()),
-    runtime::SignedPayload::from_raw(
-=======
     sender.public(),
     SignedPayload::from_raw(
->>>>>>> 19664967
       call,
       extra.clone(),
       (
